/**
 *  @copyright Copyright (C) Michigan State University, MIT Software license; see doc/LICENSE.md
 *  @date 2020.
 *
 *  @file  SpatialRestraint.h
 *  @brief Manages analysis of multicells and how they handle cells that exhibit restraint.
 *  @note Status: BETA
 *
 *  Cells are either RESTRAINED or UNRESTRAINED
 *  Organisms are "multi-cells" that start as a single cell and automatically replicate when full.
 *  Cells replicate within the multicell when they have collected enough resource.
 *  - Restrained cells replicate into an empty neighbor position (or fail if no empty)
 *  - Unrestrained cells replicate into a random position, regardless of if anything is there.
 */

#ifndef SPATIAL_RESTRAINT_H
#define SPATIAL_RESTRAINT_H

#include <iostream>
#include <fstream>
#include <set>

#include "config/SettingConfig.h"
#include "tools/BitVector.h"
#include "tools/Distribution.h"
#include "tools/StreamManager.h"
#include "tools/string_utils.h"
#include "tools/vector_utils.h"

#include "Multicell.h"

/// Information about a full multi-cell organism
struct Organism {
  size_t num_ones = 0;
  double gen = 0.0;
  double repro_time = 0.0;

  Organism(size_t in_ones, double in_gen=0.0, double in_repro_time=0.0)
   : num_ones(in_ones), gen(in_gen), repro_time(in_repro_time) { }
  Organism(const Organism &) = default;
  Organism & operator=(const Organism &) = default;
};

struct Population {
  emp::vector<Organism> orgs;        ///< Actual organisms in this population.
  size_t num_samples;                ///< Number of samples used to approximate repro distributions.
  emp::TimeQueue<size_t> org_queue;  ///< Track times for when orgs will replicate.
  double ave_gen = 0.0;              ///< Current generation of population (ave across orgs)
  bool enforce_data_bounds = false;  ///< If using pre-gen data and exceed bounds, do we exit?
  /// We need to store the time distribution for reproduction.
  /// The outer vector is the number of ones.  The inner vector is a set of
  /// how long multicells took to replicate with that number of ones.
  /// Dimensions are GENOME_SIZE+1 -by- NUM_SAMPLES
  emp::vector< emp::vector<double> > repro_cache;  

  // Shared resources with Experiment
  Multicell & multicell;
  emp::Random & random;
  emp::StreamManager & stream_manager;

  Population(size_t pop_size, size_t ancestor_1s, size_t _samples,
             Multicell & _mc, emp::Random & _rand, emp::StreamManager & _smanager, 
            bool _enforce_data_bounds)
    : orgs(pop_size, ancestor_1s), num_samples(_samples)
    , repro_cache(_mc.genome_size + 1)
    , multicell(_mc), random(_rand), stream_manager(_smanager)
    , enforce_data_bounds(_enforce_data_bounds)
  {
  }

  // Fill the reproduction time distributions from samples stored on disk. 
  // Only loads in what we actually find
  void LoadSamplesFromDisk(std::string samples_directory){
    std::cout << "Loading samples from disk!" << std::endl;
    std::stringstream filename_stream;
    std::ifstream fp_in;
    std::string line;
    size_t line_count;
    // Attempt to load file for each value of ones [0, genom_size]
    for(size_t num_ones = 0; num_ones < repro_cache.size(); ++num_ones){
      filename_stream.str("");
      filename_stream << samples_directory << num_ones << ".dat";
      fp_in.open(filename_stream.str(), std::ios::in);
      if(!fp_in.is_open()){
        std::cout << "File not found: " << filename_stream.str() << "! Skipping!" << std::endl;
        continue;
      }
      // Count the number of lines
      line_count = 0;
      while(std::getline(fp_in, line))
          ++line_count;
      // If the file has more samples than we are prepared for, throw an error!
      if(line_count > num_samples){
        std::cerr << "Error! Trying to load more samples than were specified on command line!" 
                  << std::endl;
        std::cerr << "Specified: " << num_samples << std::endl;
        std::cerr << "Present in " << filename_stream.str() << ": " << line_count << std::endl;
        exit(1);
      } 
      // Resize cache to handle that many entries
      repro_cache[num_ones].resize(line_count);
      // Reset file pointer to top of file
      fp_in.clear();
      fp_in.seekg(0, fp_in.beg);
      // Load samples one at a time
      for(size_t val_idx = 0; val_idx < line_count; ++val_idx){
          fp_in >> repro_cache[num_ones][val_idx];
      }
      std::cout << "Number ones: " << num_ones << "; Loaded samples: " 
                << repro_cache[num_ones].size() << std::endl;
      fp_in.close();
    }
  }  

  void Reset(size_t pop_size, size_t ancestor_1s, bool reset_cache=true) {
    orgs.resize(0, ancestor_1s);
    orgs.resize(pop_size, ancestor_1s);
    org_queue.Reset();
    ave_gen = 0;
    if (reset_cache) {
      repro_cache.resize(0);
      repro_cache.resize(multicell.genome_size + 1);
    }
  }

  double CalcAveOnes() {
    double total_bits = 0.0;
    for (Organism & org : orgs) total_bits += (double) org.num_ones;
    return total_bits / (double) orgs.size();
  }

  double CalcAveGen() {
    double total_gen = 0.0;
    for (Organism & org : orgs) total_gen += org.gen;
    return total_gen / (double) orgs.size();
  }

  Organism CalcAveOrg() {
    Organism total_org(0);
    for (Organism & org : orgs) {
      total_org.num_ones += (double) org.num_ones;
      total_org.gen += org.gen;
      total_org.repro_time += org.repro_time;
    }
    return Organism(total_org.num_ones/orgs.size(),
                    total_org.gen / (double) orgs.size(),
                    total_org.repro_time / (double) orgs.size());
  }

  double CalcReproDuration(size_t num_ones) {
    emp::vector<double> & cur_cache = repro_cache[num_ones];
    size_t sample_id = random.GetUInt(num_samples);
    if (sample_id < cur_cache.size()) return cur_cache[sample_id];
    if(enforce_data_bounds){
        std::cout << "Error! requested sample that isn't pre-generated!" << std::endl;
        std::cout << "Number of ones: "<< num_ones << std::endl;
        std::cout << "Exiting..." << std::endl;
        exit(-1);
    }

    multicell.start_1s = num_ones;
    multicell.SetupConfig();
    multicell.InjectCell(multicell.MiddlePos());
    double run_time = multicell.Run().GetReproTime();
    // std::cout << "run_time = " << run_time << std::endl;

    cur_cache.push_back(run_time);
    return run_time;
  }

  double CalcBirthTime(size_t num_ones) {
    return CalcReproDuration(num_ones) + org_queue.GetTime();
  }

  double CalcAveReproDuration() {
    double total_rt = 0.0;
    for (Organism & org : orgs) total_rt += CalcReproDuration(org.num_ones);
    return total_rt / (double) orgs.size();
  }

  void NextBirth() {
    size_t parent_id = org_queue.Next();
    Organism & parent = orgs[parent_id];

    // std::cout << "DEBUG: NextBirth with parent_id=" << parent_id << std::endl;

    // If this organism has updated, skip it.
    if (parent.repro_time != org_queue.GetTime()) {
      // std::cout << "DEBUG: ...skipped; parent.repro_time=" << parent.repro_time
      //           << ", but real time=" << org_queue.GetTime() << std::endl;
      return;
    }

    // Figure out where the offspring would go.
    size_t offspring_id = random.GetUInt(orgs.size());
    Organism & offspring = orgs[offspring_id];

    // std::cout << "DEBUG: ...offspring_id=" << offspring_id << std::endl;

    ave_gen -= offspring.gen / (double) orgs.size();      // Remove old org from gen average.
    if (parent_id != offspring_id) {                      // If the parent is not being replaced...
      offspring = parent;                                 //   copy parent to offspring.
      parent.repro_time = CalcBirthTime(parent.num_ones); //   figure out parent's NEXT repro time.
      org_queue.Insert(parent_id, parent.repro_time);     //   schedule parent for next repro
    }
    offspring.gen += 1.0;                                 // Update offspring's generation.
    ave_gen += offspring.gen / (double) orgs.size();      // Add new org to gen average.

    // Handle mutations in the offspring.
    if (random.P(multicell.mut_prob)) {
      double prob1 = ((double) offspring.num_ones) / (double) multicell.genome_size;
      if (random.P(prob1)) offspring.num_ones--;
      else offspring.num_ones++;
    }


    // Schedule offspring to give birth.
    offspring.repro_time = CalcBirthTime(offspring.num_ones);
    org_queue.Insert(offspring_id, offspring.repro_time);
  }

  void Run(double max_gen, const std::string run_name="", bool verbose=false) {
    // Setup the time queue.
    for (size_t i = 0; i < orgs.size(); i++) {
      double repro_time = CalcBirthTime(orgs[i].num_ones);
      org_queue.Insert(i, repro_time);
      orgs[i].repro_time = repro_time;
    }

    // If verbose or print_reps is turned on, we need to track the current generation.
    if (verbose || run_name.size()) {
      std::ostream & os(stream_manager.get_ostream(run_name));

      bool print_both = verbose && run_name.size();  // Should we send output to both places?

      os << "#generation, ave_ones, ave_repro_time\n";
      if (print_both) std::cout << "#generation, ave_ones, ave_repro_time\n";

      double next_gen = -1.0;
      std::string out_line = "";
      while (ave_gen < max_gen) {
        if (ave_gen > next_gen) {
          next_gen += 1.0;
          out_line = emp::to_string((size_t) next_gen,
                                    ", ", CalcAveOnes(),
                                    ", ", CalcAveReproDuration()
                                   );
          os << out_line << std::endl;
          if (print_both) std::cout << out_line << std::endl;
        }
        NextBirth();
      }
    }

    else {
      while (ave_gen < max_gen) {
        NextBirth();
      }
    }
  }

  void PrintData(std::ostream & os=std::cout) {
    // Count up the number of organism with each bit count.
    emp::vector<size_t> bit_counts(repro_cache.size(), 0);
    for (Organism & org : orgs) bit_counts[org.num_ones]++;

    // And print the results.
    for (size_t i = 0; i < bit_counts.size(); i++) {
      os << ", " << bit_counts[i];
    }
    os << ", " << CalcAveOnes();
  }
};

struct Experiment {
  emp::Random random;
  emp::SettingConfig config;
  std::string exe_name;      ///< Name of executable used to start this run.
  Multicell multicell;

<<<<<<< HEAD
  size_t gen_count = 0;             ///< Num generations to evolve (zero for analyze multicells)
  size_t pop_size = 200;            ///< Num organisms in the population.
  size_t sample_size = 100;         ///< Num multicells to sample for each genotype.
  bool reset_cache = false;         ///< Share the cache by default.
  bool print_reps = false;          ///< Should we print results for every replicate?
  bool print_trace = false;         ///< Should we show each step of a multicell?
  bool verbose = false;             ///< Should we print extra information during the run?
  bool enforce_data_bounds = false;  ///< If we are using pre-gen data and needed missing data, exit?
=======
  size_t gen_count = 0;          ///< Num generations to evolve (zero for analyze multicells)
  size_t pop_size = 200;         ///< Num organisms in the population.
  size_t sample_size = 100;      ///< Num multicells to sample for each genotype.
  bool balance_predict = false;  ///< Try to predict the mutation-selection balance.
  bool print_reps = false;       ///< Should we print results for every replicate?
  bool print_trace = false;      ///< Should we show each step of a multicell?
  bool reset_cache = false;      ///< Share the cache by default.
  bool verbose = false;          ///< Should we print extra information during the run?
>>>>>>> d6972395

  emp::StreamManager stream_manager;  ///< Manage files
  std::string evolution_filename;     ///< Output filename for evolution summary data.
  std::string multicell_filename;     ///< Output filename for multicell summary data.
  std::string sample_input_directory; ///< Path that contains X.dat files to load in as samples
                                            // Where X is a value for ancestor_1s

  using TreatmentResults = emp::vector<RunResults>;
  using MulticellResults = emp::vector<TreatmentResults>;

  MulticellResults base_results;

  Experiment(emp::vector<std::string> & args) : multicell(random) {
    exe_name = args[0];

    // Setup all command-line options that the system should use.  In general, lower-case
    // letters are used to control model parameters, while capital letters are used to control
    // output.  The one exception is -h for '--help' which is otherwise too standard.
    // The order below sets the order that combinations are tested in. 
<<<<<<< HEAD
    // AVAILABLE OPTION FLAGS: fjklqwxyz ABCDFGHIJKNOQRSUVWXYZ

    combos.AddSetting("time_range", "Rep time = 100.0 + random(time_range)", 't',
                       multicell.time_range, "TimeUnits...") = { 50 };
    combos.AddSetting("neighbors",  "Neighborhood size for replication", 'n',
                      multicell.neighbors, "Sizes...") = { 8 };
    combos.AddSetting("cells_side", "Cells on side of (square) multicell", 'c',
                      multicell.cells_side, "NumCells...") = { 32 };
    combos.AddSetting("bit_size",   "Number of bits in genome?", 'b',
                      multicell.genome_size, "NumBits...") = { 100 };
    combos.AddSetting("restrain",   "Num ones in genome for restraint?", 'r',
                      multicell.restrain, "NumOnes...") = { 50 };
    combos.AddSetting("ancestor_1s", "How many 1s in starting cell?", 'a',
                      multicell.start_1s, "NumOnes...") = { 50 };
    combos.AddSetting("mut_prob",   "Probability of mutation in offspring", 'm',
                      multicell.mut_prob, "Probs...") = { 0.0 };
    combos.AddSetting("unrestrained_cost", "Per-cell cost for unrestrained", 'u',
                      multicell.unrestrained_cost, "Costs...") = { 0.0 };
    combos.AddSetting<size_t>("data_count", "Number of times to replicate each run", 'd') = { 100 };
    combos.AddAction("one_check", "Make restrained check only one cell to find empty.", 'o',
=======
    // AVAILABLE OPTION FLAGS: efjklqwxyz ACDFGHIJKLNOQRSUVWXYZ

    config.AddComboSetting<size_t>("data_count", "Number of times to replicate each run", 'd') = { 100 };
    config.AddComboSetting("ancestor_1s", "How many 1s in starting cell?", 'a',
                           multicell.start_1s, "NumOnes...") = { 50 };
    config.AddComboSetting("unrestrained_cost", "Per-cell cost for unrestrained", 'u',
                           multicell.unrestrained_cost, "Costs...") = { 0.0 };
    config.AddComboSetting("mut_prob",   "Probability of mutation in offspring", 'm',
                           multicell.mut_prob, "Probs...") = { 0.0 };
    config.AddComboSetting("time_range", "Rep time = 100.0 + random(time_range)", 't',
                           multicell.time_range, "TimeUnits...") = { 50 };
    config.AddComboSetting("neighbors",  "Neighborhood size for replication", 'n',
                           multicell.neighbors, "Sizes...") = { 8 };
    config.AddComboSetting("restrain",   "Num ones in genome for restraint?", 'r',
                           multicell.restrain, "NumOnes...") = { 50 };
    config.AddComboSetting("bit_size",   "Number of bits in genome?", 'b',
                           multicell.genome_size, "NumBits...") = { 100 };
    config.AddComboSetting("cells_side", "Cells on side of (square) multicell", 'c',
                           multicell.cells_side, "NumCells...") = { 32 };

    config.AddAction("one_check", "Make restrained check only one cell to find empty.", 'o',
>>>>>>> d6972395
                     [this](){ multicell.one_check = true; } );

    config.AddSetting("gen_count",   "Num generations to evolve (0=analyze only)", 'g',
                      gen_count, "NumGens") = { 0 };
    config.AddSetting("pop_size",    "Number of organisms in the population.", 'p',
                      pop_size, "NumOrgs") = { 200 };
    config.AddSetting("sample_size", "Num multicells sampled for distributions.", 's',
                      sample_size, "NumSamples") = { 200 };
    combos.AddSingleSetting("load_samples", "Load pre-computer multicell data from directory", 'L',
                      sample_input_directory, "Path") = {"" };
                      

    config.AddAction("balance_predict", "Predict the mutation-selection balance [NOT YET IMPLEMENTED!]", 'B',
                     [this](){ balance_predict = true; } );
    config.AddAction("help", "Print full list of options", 'h',
                     [this](){
                       config.PrintHelp(exe_name, " -n 0,4,8 -r 0,1 -t 4,8,16,32 -d 100");
                       exit(1);
                      } );
    config.AddSetting("evolution_filename", "Filename for multicell data", 'E',
                      evolution_filename, "Filename") = "evolution.dat";
    config.AddAction("independent_caches", "Use a distinct cache for each run", 'i',
                     [this](){ reset_cache = true; } );
    config.AddSetting("multicell_filename", "Filename for multicell data", 'M',
                      multicell_filename, "Filename") = "multicell.dat";
    config.AddAction("print_reps", "Print data for each replicate", 'P',
                     [this](){ print_reps = true; } );
    config.AddAction("trace", "Show each step of replicates (multicell or population)", 'T',
                     [this](){ print_trace = true; } );
    config.AddAction("verbose", "Print extra information during the run", 'v',
                     [this](){ verbose = true; } );
    combos.AddAction("enforce", "Enforeces population stays within bounds of data loaded with -L. Exits if boudns exceeded", 'e',
                     [this](){ enforce_data_bounds= true; } );

    // Process the command-line options
    config.ProcessOptions(args);

    // Fail if there are any unknown args.
    if (config.HasUnusedArgs()) {
      std::cerr << "ERROR: Unknown options: " << emp::to_string(config.GetUnusedArgs()) << "\n";
      exit(2);
    }
  }


  RunResults TestMulticell() {
    multicell.SetupConfig();

    // Inject a cell in the middle.
    const size_t start_pos = multicell.MiddlePos();
    multicell.InjectCell(start_pos);

    // Do the run!
    return multicell.Run(print_trace);
  }

  TreatmentResults & RunTreatment(std::ostream & os=std::cout) {
    const size_t num_runs = config.GetValue<size_t>("data_count");
    const size_t combo_id = config.GetComboID();
    TreatmentResults & treatment_results = base_results[combo_id];
    treatment_results.resize(num_runs);

    // Conduct all replicates and output the information.    
    for (size_t i = 0; i < num_runs; i++) {
      treatment_results[i] = TestMulticell();
      if (print_reps) os << ", " << treatment_results[i].GetReproTime();
    }

    return treatment_results;
  }

  RunResults SummarizeTreatment(std::ostream & os=std::cout) {
    const size_t num_runs = config.GetValue<size_t>("data_count");
    const size_t combo_id = config.GetComboID();

    // Setup room for the data being collected.
    TreatmentResults & treatment_results = base_results[combo_id];
    treatment_results.resize(num_runs);

    // Conduct all replicates and output the information.    
    RunResults total_results(multicell.genome_size);
    for (size_t i = 0; i < num_runs; i++) {
      if (verbose) std::cout << " ... run " << i << std::endl;
      treatment_results[i] = TestMulticell();
      if (print_reps) os << ", " << treatment_results[i].GetReproTime();
      total_results += treatment_results[i];
    }

    return total_results /= (double) num_runs;
  }

  /// Given the current configuration options, evolve a set of runs.
  void EvolveTreatment(std::ostream & os=std::cout) {
    const size_t num_runs = config.GetValue<size_t>("data_count");
    const size_t num_samples = config.GetValue<size_t>("sample_size");
    const size_t pop_size = config.GetValue<size_t>("pop_size");
    const size_t ancestor_1s = config.GetValue<size_t>("ancestor_1s");
    const size_t gen_count = config.ComboValues<size_t>("gen_count")[0];

    Population pop(pop_size, ancestor_1s, num_samples, multicell, random, stream_manager, 
        enforce_data_bounds);
    // If directory was specified, load in pre-computed sample data
    if(sample_input_directory.length() > 1)
        pop.LoadSamplesFromDisk(sample_input_directory);
    for (size_t run_id = 0; run_id < num_runs; run_id++) {
      std::cout << "START Treatment #" << config.GetComboID()
                << " : Run " << run_id << std::endl;
      std::string run_name =
        print_trace ? emp::to_string('t',config.GetComboID(),'r',run_id,".dat") : "";
      pop.Reset(pop_size, ancestor_1s, reset_cache);
      pop.Run(gen_count, run_name, verbose);

      os << config.CurComboString(", ");  // Output current setting combination data.
      pop.PrintData(os);             // Output data for THIS population.
      os << std::endl;
    }
  }

  /// Step through all configurations and collect multicell data for each.
  void RunMulticells(std::ostream & os) {
    // Print column headers.
    os << "#" << config.GetComboHeaders();
    if (print_reps) {
      const size_t num_runs = config.GetValue<size_t>("data_count");
      for (size_t i=0; i < num_runs; i++) os << ", run" << i;
    }
    os << ", ave_time, frac_restrain" << std::endl;

    // Setup the correct collection for the treatments.
    base_results.resize(config.CountCombos());

    // Loop through configuration combonations to test.
    config.ResetCombos();
    do {
      std::cout << "START Treatment #" << config.GetComboID()
                << " / " << base_results.size()
                << std::endl
                << "  " << config.CurComboString(", ", true, true)
                << std::endl;

      os << config.CurComboString(", ");  // Output current setting combination data.

      RunResults treatment_results = SummarizeTreatment(os);

      os << ", " << treatment_results.GetReproTime()
         << ", " << (treatment_results.CountRestrained(multicell.restrain) / (double) multicell.GetSize())
         << std::endl;
    } while (config.NextCombo());
  }

  void RunEvolution(std::ostream & os) {
    // Print column headers.
    os << "#" << config.GetComboHeaders();
    const size_t max_bits = config.MaxValue<size_t>("bit_size");
    for (size_t i=0; i <= max_bits; i++) os << ", " << i << "-ones";
    os << ", ave_ones" << std::endl;

    config.ResetCombos();
    do {
      EvolveTreatment(os);
    } while (config.NextCombo());
  }

  // Run all of the configurations in an entire set.
  void Run() {
    size_t gen_count = config.GetValue<size_t>("gen_count");
    std::string evolution_filename = config.GetValue<std::string>("evolution_filename");
    std::string multicell_filename = config.GetValue<std::string>("multicell_filename");

    // If we have a generation count, collect evolution data.
    if (gen_count) RunEvolution(stream_manager.get_ostream(evolution_filename));
    // Otherwise collect information on multicells.
    else RunMulticells(stream_manager.get_ostream(multicell_filename));
  }
};

#endif<|MERGE_RESOLUTION|>--- conflicted
+++ resolved
@@ -1,17 +1,17 @@
-/**
- *  @copyright Copyright (C) Michigan State University, MIT Software license; see doc/LICENSE.md
- *  @date 2020.
- *
- *  @file  SpatialRestraint.h
- *  @brief Manages analysis of multicells and how they handle cells that exhibit restraint.
- *  @note Status: BETA
- *
- *  Cells are either RESTRAINED or UNRESTRAINED
- *  Organisms are "multi-cells" that start as a single cell and automatically replicate when full.
- *  Cells replicate within the multicell when they have collected enough resource.
- *  - Restrained cells replicate into an empty neighbor position (or fail if no empty)
- *  - Unrestrained cells replicate into a random position, regardless of if anything is there.
- */
+  /**
+   *  @copyright Copyright (C) Michigan State University, MIT Software license; see doc/LICENSE.md
+   *  @date 2020.
+   *
+   *  @file  SpatialRestraint.h
+   *  @brief Manages analysis of multicells and how they handle cells that exhibit restraint.
+   *  @note Status: BETA
+   *
+   *  Cells are either RESTRAINED or UNRESTRAINED
+   *  Organisms are "multi-cells" that start as a single cell and automatically replicate when full.
+   *  Cells replicate within the multicell when they have collected enough resource.
+   *  - Restrained cells replicate into an empty neighbor position (or fail if no empty)
+   *  - Unrestrained cells replicate into a random position, regardless of if anything is there.
+   */
 
 #ifndef SPATIAL_RESTRAINT_H
 #define SPATIAL_RESTRAINT_H
@@ -29,511 +29,478 @@
 
 #include "Multicell.h"
 
-/// Information about a full multi-cell organism
-struct Organism {
-  size_t num_ones = 0;
-  double gen = 0.0;
-  double repro_time = 0.0;
-
-  Organism(size_t in_ones, double in_gen=0.0, double in_repro_time=0.0)
-   : num_ones(in_ones), gen(in_gen), repro_time(in_repro_time) { }
-  Organism(const Organism &) = default;
-  Organism & operator=(const Organism &) = default;
-};
-
-struct Population {
-  emp::vector<Organism> orgs;        ///< Actual organisms in this population.
-  size_t num_samples;                ///< Number of samples used to approximate repro distributions.
-  emp::TimeQueue<size_t> org_queue;  ///< Track times for when orgs will replicate.
-  double ave_gen = 0.0;              ///< Current generation of population (ave across orgs)
-  bool enforce_data_bounds = false;  ///< If using pre-gen data and exceed bounds, do we exit?
-  /// We need to store the time distribution for reproduction.
-  /// The outer vector is the number of ones.  The inner vector is a set of
-  /// how long multicells took to replicate with that number of ones.
-  /// Dimensions are GENOME_SIZE+1 -by- NUM_SAMPLES
-  emp::vector< emp::vector<double> > repro_cache;  
-
-  // Shared resources with Experiment
-  Multicell & multicell;
-  emp::Random & random;
-  emp::StreamManager & stream_manager;
-
-  Population(size_t pop_size, size_t ancestor_1s, size_t _samples,
-             Multicell & _mc, emp::Random & _rand, emp::StreamManager & _smanager, 
-            bool _enforce_data_bounds)
-    : orgs(pop_size, ancestor_1s), num_samples(_samples)
-    , repro_cache(_mc.genome_size + 1)
-    , multicell(_mc), random(_rand), stream_manager(_smanager)
-    , enforce_data_bounds(_enforce_data_bounds)
-  {
-  }
-
-  // Fill the reproduction time distributions from samples stored on disk. 
-  // Only loads in what we actually find
-  void LoadSamplesFromDisk(std::string samples_directory){
-    std::cout << "Loading samples from disk!" << std::endl;
-    std::stringstream filename_stream;
-    std::ifstream fp_in;
-    std::string line;
-    size_t line_count;
-    // Attempt to load file for each value of ones [0, genom_size]
-    for(size_t num_ones = 0; num_ones < repro_cache.size(); ++num_ones){
-      filename_stream.str("");
-      filename_stream << samples_directory << num_ones << ".dat";
-      fp_in.open(filename_stream.str(), std::ios::in);
-      if(!fp_in.is_open()){
-        std::cout << "File not found: " << filename_stream.str() << "! Skipping!" << std::endl;
-        continue;
-      }
-      // Count the number of lines
-      line_count = 0;
-      while(std::getline(fp_in, line))
-          ++line_count;
-      // If the file has more samples than we are prepared for, throw an error!
-      if(line_count > num_samples){
-        std::cerr << "Error! Trying to load more samples than were specified on command line!" 
+  /// Information about a full multi-cell organism
+  struct Organism {
+    size_t num_ones = 0;
+    double gen = 0.0;
+    double repro_time = 0.0;
+
+    Organism(size_t in_ones, double in_gen=0.0, double in_repro_time=0.0)
+     : num_ones(in_ones), gen(in_gen), repro_time(in_repro_time) { }
+    Organism(const Organism &) = default;
+    Organism & operator=(const Organism &) = default;
+  };
+
+  struct Population {
+    emp::vector<Organism> orgs;        ///< Actual organisms in this population.
+    size_t num_samples;                ///< Number of samples used to approximate repro distributions.
+    emp::TimeQueue<size_t> org_queue;  ///< Track times for when orgs will replicate.
+    double ave_gen = 0.0;              ///< Current generation of population (ave across orgs)
+    bool enforce_data_bounds = false;  ///< If using pre-gen data and exceed bounds, do we exit?
+    /// We need to store the time distribution for reproduction.
+    /// The outer vector is the number of ones.  The inner vector is a set of
+    /// how long multicells took to replicate with that number of ones.
+    /// Dimensions are GENOME_SIZE+1 -by- NUM_SAMPLES
+    emp::vector< emp::vector<double> > repro_cache;  
+
+    // Shared resources with Experiment
+    Multicell & multicell;
+    emp::Random & random;
+    emp::StreamManager & stream_manager;
+
+    Population(size_t pop_size, size_t ancestor_1s, size_t _samples,
+               Multicell & _mc, emp::Random & _rand, emp::StreamManager & _smanager, 
+              bool _enforce_data_bounds)
+      : orgs(pop_size, ancestor_1s), num_samples(_samples)
+      , enforce_data_bounds(_enforce_data_bounds)
+      , repro_cache(_mc.genome_size + 1)
+      , multicell(_mc), random(_rand), stream_manager(_smanager)
+    {
+    }
+
+    // Fill the reproduction time distributions from samples stored on disk. 
+    // Only loads in what we actually find
+    void LoadSamplesFromDisk(std::string samples_directory){
+      std::cout << "Loading samples from disk!" << std::endl;
+      std::stringstream filename_stream;
+      std::ifstream fp_in;
+      std::string line;
+      size_t line_count;
+      // Attempt to load file for each value of ones [0, genom_size]
+      for(size_t num_ones = 0; num_ones < repro_cache.size(); ++num_ones){
+        filename_stream.str("");
+        filename_stream << samples_directory << num_ones << ".dat";
+        fp_in.open(filename_stream.str(), std::ios::in);
+        if(!fp_in.is_open()){
+          std::cout << "File not found: " << filename_stream.str() << "! Skipping!" << std::endl;
+          continue;
+        }
+        // Count the number of lines
+        line_count = 0;
+        while(std::getline(fp_in, line))
+            ++line_count;
+        // If the file has more samples than we are prepared for, throw an error!
+        if(line_count > num_samples){
+          std::cerr << "Error! Trying to load more samples than were specified on command line!" 
+                    << std::endl;
+          std::cerr << "Specified: " << num_samples << std::endl;
+          std::cerr << "Present in " << filename_stream.str() << ": " << line_count << std::endl;
+          exit(1);
+        } 
+        // Resize cache to handle that many entries
+        repro_cache[num_ones].resize(line_count);
+        // Reset file pointer to top of file
+        fp_in.clear();
+        fp_in.seekg(0, fp_in.beg);
+        // Load samples one at a time
+        for(size_t val_idx = 0; val_idx < line_count; ++val_idx){
+            fp_in >> repro_cache[num_ones][val_idx];
+        }
+        std::cout << "Number ones: " << num_ones << "; Loaded samples: " 
+                  << repro_cache[num_ones].size() << std::endl;
+        fp_in.close();
+      }
+    }  
+
+    void Reset(size_t pop_size, size_t ancestor_1s, bool reset_cache=true) {
+      orgs.resize(0, ancestor_1s);
+      orgs.resize(pop_size, ancestor_1s);
+      org_queue.Reset();
+      ave_gen = 0;
+      if (reset_cache) {
+        repro_cache.resize(0);
+        repro_cache.resize(multicell.genome_size + 1);
+      }
+    }
+
+    double CalcAveOnes() {
+      double total_bits = 0.0;
+      for (Organism & org : orgs) total_bits += (double) org.num_ones;
+      return total_bits / (double) orgs.size();
+    }
+
+    double CalcAveGen() {
+      double total_gen = 0.0;
+      for (Organism & org : orgs) total_gen += org.gen;
+      return total_gen / (double) orgs.size();
+    }
+
+    Organism CalcAveOrg() {
+      Organism total_org(0);
+      for (Organism & org : orgs) {
+        total_org.num_ones += (double) org.num_ones;
+        total_org.gen += org.gen;
+        total_org.repro_time += org.repro_time;
+      }
+      return Organism(total_org.num_ones/orgs.size(),
+                      total_org.gen / (double) orgs.size(),
+                      total_org.repro_time / (double) orgs.size());
+    }
+
+    double CalcReproDuration(size_t num_ones) {
+      emp::vector<double> & cur_cache = repro_cache[num_ones];
+      size_t sample_id = random.GetUInt(num_samples);
+      if (sample_id < cur_cache.size()) return cur_cache[sample_id];
+      if(enforce_data_bounds){
+          std::cout << "Error! requested sample that isn't pre-generated!" << std::endl;
+          std::cout << "Number of ones: "<< num_ones << std::endl;
+          std::cout << "Exiting..." << std::endl;
+          exit(-1);
+      }
+
+      multicell.start_1s = num_ones;
+      multicell.SetupConfig();
+      multicell.InjectCell(multicell.MiddlePos());
+      double run_time = multicell.Run().GetReproTime();
+      // std::cout << "run_time = " << run_time << std::endl;
+
+      cur_cache.push_back(run_time);
+      return run_time;
+    }
+
+    double CalcBirthTime(size_t num_ones) {
+      return CalcReproDuration(num_ones) + org_queue.GetTime();
+    }
+
+    double CalcAveReproDuration() {
+      double total_rt = 0.0;
+      for (Organism & org : orgs) total_rt += CalcReproDuration(org.num_ones);
+      return total_rt / (double) orgs.size();
+    }
+
+    void NextBirth() {
+      size_t parent_id = org_queue.Next();
+      Organism & parent = orgs[parent_id];
+
+      // std::cout << "DEBUG: NextBirth with parent_id=" << parent_id << std::endl;
+
+      // If this organism has updated, skip it.
+      if (parent.repro_time != org_queue.GetTime()) {
+        // std::cout << "DEBUG: ...skipped; parent.repro_time=" << parent.repro_time
+        //           << ", but real time=" << org_queue.GetTime() << std::endl;
+        return;
+      }
+
+      // Figure out where the offspring would go.
+      size_t offspring_id = random.GetUInt(orgs.size());
+      Organism & offspring = orgs[offspring_id];
+
+      // std::cout << "DEBUG: ...offspring_id=" << offspring_id << std::endl;
+
+      ave_gen -= offspring.gen / (double) orgs.size();      // Remove old org from gen average.
+      if (parent_id != offspring_id) {                      // If the parent is not being replaced...
+        offspring = parent;                                 //   copy parent to offspring.
+        parent.repro_time = CalcBirthTime(parent.num_ones); //   figure out parent's NEXT repro time.
+        org_queue.Insert(parent_id, parent.repro_time);     //   schedule parent for next repro
+      }
+      offspring.gen += 1.0;                                 // Update offspring's generation.
+      ave_gen += offspring.gen / (double) orgs.size();      // Add new org to gen average.
+
+      // Handle mutations in the offspring.
+      if (random.P(multicell.mut_prob)) {
+        double prob1 = ((double) offspring.num_ones) / (double) multicell.genome_size;
+        if (random.P(prob1)) offspring.num_ones--;
+        else offspring.num_ones++;
+      }
+
+
+      // Schedule offspring to give birth.
+      offspring.repro_time = CalcBirthTime(offspring.num_ones);
+      org_queue.Insert(offspring_id, offspring.repro_time);
+    }
+
+    void Run(double max_gen, const std::string run_name="", bool verbose=false) {
+      // Setup the time queue.
+      for (size_t i = 0; i < orgs.size(); i++) {
+        double repro_time = CalcBirthTime(orgs[i].num_ones);
+        org_queue.Insert(i, repro_time);
+        orgs[i].repro_time = repro_time;
+      }
+
+      // If verbose or print_reps is turned on, we need to track the current generation.
+      if (verbose || run_name.size()) {
+        std::ostream & os(stream_manager.get_ostream(run_name));
+
+        bool print_both = verbose && run_name.size();  // Should we send output to both places?
+
+        os << "#generation, ave_ones, ave_repro_time\n";
+        if (print_both) std::cout << "#generation, ave_ones, ave_repro_time\n";
+
+        double next_gen = -1.0;
+        std::string out_line = "";
+        while (ave_gen < max_gen) {
+          if (ave_gen > next_gen) {
+            next_gen += 1.0;
+            out_line = emp::to_string((size_t) next_gen,
+                                      ", ", CalcAveOnes(),
+                                      ", ", CalcAveReproDuration()
+                                     );
+            os << out_line << std::endl;
+            if (print_both) std::cout << out_line << std::endl;
+          }
+          NextBirth();
+        }
+      }
+
+      else {
+        while (ave_gen < max_gen) {
+          NextBirth();
+        }
+      }
+    }
+
+    void PrintData(std::ostream & os=std::cout) {
+      // Count up the number of organism with each bit count.
+      emp::vector<size_t> bit_counts(repro_cache.size(), 0);
+      for (Organism & org : orgs) bit_counts[org.num_ones]++;
+
+      // And print the results.
+      for (size_t i = 0; i < bit_counts.size(); i++) {
+        os << ", " << bit_counts[i];
+      }
+      os << ", " << CalcAveOnes();
+    }
+  };
+
+  struct Experiment {
+    emp::Random random;
+    emp::SettingConfig config;
+    std::string exe_name;      ///< Name of executable used to start this run.
+    Multicell multicell;
+
+    size_t gen_count = 0;             ///< Num generations to evolve (zero for analyze multicells)
+    size_t pop_size = 200;            ///< Num organisms in the population.
+    size_t sample_size = 100;         ///< Num multicells to sample for each genotype.
+    bool balance_predict = false;     ///< Try to predict the mutation-selection balance.
+    bool print_reps = false;          ///< Should we print results for every replicate?
+    bool print_trace = false;         ///< Should we show each step of a multicell?
+    bool reset_cache = false;         ///< Share the cache by default.
+    bool verbose = false;             ///< Should we print extra information during the run?
+    bool enforce_data_bounds = false; ///< If we are using pre-gen data and needed missing data, exit?
+
+    emp::StreamManager stream_manager;  ///< Manage files
+    std::string evolution_filename;     ///< Output filename for evolution summary data.
+    std::string multicell_filename;     ///< Output filename for multicell summary data.
+    std::string sample_input_directory; ///< Path that contains X.dat files to load in as samples
+                                              // Where X is a value for ancestor_1s
+
+    using TreatmentResults = emp::vector<RunResults>;
+    using MulticellResults = emp::vector<TreatmentResults>;
+
+    MulticellResults base_results;
+
+    Experiment(emp::vector<std::string> & args) : multicell(random) {
+      exe_name = args[0];
+
+      // Setup all command-line options that the system should use.  In general, lower-case
+      // letters are used to control model parameters, while capital letters are used to control
+      // output.  The one exception is -h for '--help' which is otherwise too standard.
+      // The order below sets the order that combinations are tested in. 
+      // AVAILABLE OPTION FLAGS: fjklqwxyz ACDFGHIJKNOQRSUVWXYZ
+
+      config.AddComboSetting<size_t>("data_count", "Number of times to replicate each run", 'd') = { 100 };
+      config.AddComboSetting("ancestor_1s", "How many 1s in starting cell?", 'a',
+                             multicell.start_1s, "NumOnes...") = { 50 };
+      config.AddComboSetting("unrestrained_cost", "Per-cell cost for unrestrained", 'u',
+                             multicell.unrestrained_cost, "Costs...") = { 0.0 };
+      config.AddComboSetting("mut_prob",   "Probability of mutation in offspring", 'm',
+                             multicell.mut_prob, "Probs...") = { 0.0 };
+      config.AddComboSetting("time_range", "Rep time = 100.0 + random(time_range)", 't',
+                             multicell.time_range, "TimeUnits...") = { 50 };
+      config.AddComboSetting("neighbors",  "Neighborhood size for replication", 'n',
+                             multicell.neighbors, "Sizes...") = { 8 };
+      config.AddComboSetting("restrain",   "Num ones in genome for restraint?", 'r',
+                             multicell.restrain, "NumOnes...") = { 50 };
+      config.AddComboSetting("bit_size",   "Number of bits in genome?", 'b',
+                             multicell.genome_size, "NumBits...") = { 100 };
+      config.AddComboSetting("cells_side", "Cells on side of (square) multicell", 'c',
+                             multicell.cells_side, "NumCells...") = { 32 };
+
+      config.AddAction("one_check", "Make restrained check only one cell to find empty.", 'o',
+                       [this](){ multicell.one_check = true; } );
+
+      config.AddSetting("gen_count",   "Num generations to evolve (0=analyze only)", 'g',
+                        gen_count, "NumGens") = { 0 };
+      config.AddSetting("pop_size",    "Number of organisms in the population.", 'p',
+                        pop_size, "NumOrgs") = { 200 };
+      config.AddSetting("sample_size", "Num multicells sampled for distributions.", 's',
+                        sample_size, "NumSamples") = { 200 };
+      config.AddSetting("load_samples", "Load pre-computer multicell data from directory", 'L',
+                        sample_input_directory, "Path") = {"" };
+                        
+
+      config.AddAction("balance_predict", "Predict the mutation-selection balance [NOT YET IMPLEMENTED!]", 'B',
+                       [this](){ balance_predict = true; } );
+      config.AddAction("help", "Print full list of options", 'h',
+                       [this](){
+                         config.PrintHelp(exe_name, " -n 0,4,8 -r 0,1 -t 4,8,16,32 -d 100");
+                         exit(1);
+                        } );
+      config.AddSetting("evolution_filename", "Filename for multicell data", 'E',
+                        evolution_filename, "Filename") = "evolution.dat";
+      config.AddAction("independent_caches", "Use a distinct cache for each run", 'i',
+                       [this](){ reset_cache = true; } );
+      config.AddSetting("multicell_filename", "Filename for multicell data", 'M',
+                        multicell_filename, "Filename") = "multicell.dat";
+      config.AddAction("print_reps", "Print data for each replicate", 'P',
+                       [this](){ print_reps = true; } );
+      config.AddAction("trace", "Show each step of replicates (multicell or population)", 'T',
+                       [this](){ print_trace = true; } );
+      config.AddAction("verbose", "Print extra information during the run", 'v',
+                       [this](){ verbose = true; } );
+      config.AddAction("enforce", "Enforeces population stays within bounds of data loaded with -L. Exits if boudns exceeded", 'e',
+                       [this](){ enforce_data_bounds= true; } );
+
+      // Process the command-line options
+      config.ProcessOptions(args);
+
+      // Fail if there are any unknown args.
+      if (config.HasUnusedArgs()) {
+        std::cerr << "ERROR: Unknown options: " << emp::to_string(config.GetUnusedArgs()) << "\n";
+        exit(2);
+      }
+    }
+
+
+    RunResults TestMulticell() {
+      multicell.SetupConfig();
+
+      // Inject a cell in the middle.
+      const size_t start_pos = multicell.MiddlePos();
+      multicell.InjectCell(start_pos);
+
+      // Do the run!
+      return multicell.Run(print_trace);
+    }
+
+    TreatmentResults & RunTreatment(std::ostream & os=std::cout) {
+      const size_t num_runs = config.GetValue<size_t>("data_count");
+      const size_t combo_id = config.GetComboID();
+      TreatmentResults & treatment_results = base_results[combo_id];
+      treatment_results.resize(num_runs);
+
+      // Conduct all replicates and output the information.    
+      for (size_t i = 0; i < num_runs; i++) {
+        treatment_results[i] = TestMulticell();
+        if (print_reps) os << ", " << treatment_results[i].GetReproTime();
+      }
+
+      return treatment_results;
+    }
+
+    RunResults SummarizeTreatment(std::ostream & os=std::cout) {
+      const size_t num_runs = config.GetValue<size_t>("data_count");
+      const size_t combo_id = config.GetComboID();
+
+      // Setup room for the data being collected.
+      TreatmentResults & treatment_results = base_results[combo_id];
+      treatment_results.resize(num_runs);
+
+      // Conduct all replicates and output the information.    
+      RunResults total_results(multicell.genome_size);
+      for (size_t i = 0; i < num_runs; i++) {
+        if (verbose) std::cout << " ... run " << i << std::endl;
+        treatment_results[i] = TestMulticell();
+        if (print_reps) os << ", " << treatment_results[i].GetReproTime();
+        total_results += treatment_results[i];
+      }
+
+      return total_results /= (double) num_runs;
+    }
+
+    /// Given the current configuration options, evolve a set of runs.
+    void EvolveTreatment(std::ostream & os=std::cout) {
+      const size_t num_runs = config.GetValue<size_t>("data_count");
+      const size_t num_samples = config.GetValue<size_t>("sample_size");
+      const size_t pop_size = config.GetValue<size_t>("pop_size");
+      const size_t ancestor_1s = config.GetValue<size_t>("ancestor_1s");
+      const size_t gen_count = config.GetValue<size_t>("gen_count");
+
+      Population pop(pop_size, ancestor_1s, num_samples, multicell, random, stream_manager, 
+          enforce_data_bounds);
+      // If directory was specified, load in pre-computed sample data
+      if(sample_input_directory.length() > 1)
+          pop.LoadSamplesFromDisk(sample_input_directory);
+      for (size_t run_id = 0; run_id < num_runs; run_id++) {
+        std::cout << "START Treatment #" << config.GetComboID()
+                  << " : Run " << run_id << std::endl;
+        std::string run_name =
+          print_trace ? emp::to_string('t',config.GetComboID(),'r',run_id,".dat") : "";
+        pop.Reset(pop_size, ancestor_1s, reset_cache);
+        pop.Run(gen_count, run_name, verbose);
+
+        os << config.CurComboString(", ");  // Output current setting combination data.
+        pop.PrintData(os);             // Output data for THIS population.
+        os << std::endl;
+      }
+    }
+
+    /// Step through all configurations and collect multicell data for each.
+    void RunMulticells(std::ostream & os) {
+      // Print column headers.
+      os << "#" << config.GetComboHeaders();
+      if (print_reps) {
+        const size_t num_runs = config.GetValue<size_t>("data_count");
+        for (size_t i=0; i < num_runs; i++) os << ", run" << i;
+      }
+      os << ", ave_time, frac_restrain" << std::endl;
+
+      // Setup the correct collection for the treatments.
+      base_results.resize(config.CountCombos());
+
+      // Loop through configuration combonations to test.
+      config.ResetCombos();
+      do {
+        std::cout << "START Treatment #" << config.GetComboID()
+                  << " / " << base_results.size()
+                  << std::endl
+                  << "  " << config.CurComboString(", ", true, true)
                   << std::endl;
-        std::cerr << "Specified: " << num_samples << std::endl;
-        std::cerr << "Present in " << filename_stream.str() << ": " << line_count << std::endl;
-        exit(1);
-      } 
-      // Resize cache to handle that many entries
-      repro_cache[num_ones].resize(line_count);
-      // Reset file pointer to top of file
-      fp_in.clear();
-      fp_in.seekg(0, fp_in.beg);
-      // Load samples one at a time
-      for(size_t val_idx = 0; val_idx < line_count; ++val_idx){
-          fp_in >> repro_cache[num_ones][val_idx];
-      }
-      std::cout << "Number ones: " << num_ones << "; Loaded samples: " 
-                << repro_cache[num_ones].size() << std::endl;
-      fp_in.close();
-    }
-  }  
-
-  void Reset(size_t pop_size, size_t ancestor_1s, bool reset_cache=true) {
-    orgs.resize(0, ancestor_1s);
-    orgs.resize(pop_size, ancestor_1s);
-    org_queue.Reset();
-    ave_gen = 0;
-    if (reset_cache) {
-      repro_cache.resize(0);
-      repro_cache.resize(multicell.genome_size + 1);
-    }
-  }
-
-  double CalcAveOnes() {
-    double total_bits = 0.0;
-    for (Organism & org : orgs) total_bits += (double) org.num_ones;
-    return total_bits / (double) orgs.size();
-  }
-
-  double CalcAveGen() {
-    double total_gen = 0.0;
-    for (Organism & org : orgs) total_gen += org.gen;
-    return total_gen / (double) orgs.size();
-  }
-
-  Organism CalcAveOrg() {
-    Organism total_org(0);
-    for (Organism & org : orgs) {
-      total_org.num_ones += (double) org.num_ones;
-      total_org.gen += org.gen;
-      total_org.repro_time += org.repro_time;
-    }
-    return Organism(total_org.num_ones/orgs.size(),
-                    total_org.gen / (double) orgs.size(),
-                    total_org.repro_time / (double) orgs.size());
-  }
-
-  double CalcReproDuration(size_t num_ones) {
-    emp::vector<double> & cur_cache = repro_cache[num_ones];
-    size_t sample_id = random.GetUInt(num_samples);
-    if (sample_id < cur_cache.size()) return cur_cache[sample_id];
-    if(enforce_data_bounds){
-        std::cout << "Error! requested sample that isn't pre-generated!" << std::endl;
-        std::cout << "Number of ones: "<< num_ones << std::endl;
-        std::cout << "Exiting..." << std::endl;
-        exit(-1);
-    }
-
-    multicell.start_1s = num_ones;
-    multicell.SetupConfig();
-    multicell.InjectCell(multicell.MiddlePos());
-    double run_time = multicell.Run().GetReproTime();
-    // std::cout << "run_time = " << run_time << std::endl;
-
-    cur_cache.push_back(run_time);
-    return run_time;
-  }
-
-  double CalcBirthTime(size_t num_ones) {
-    return CalcReproDuration(num_ones) + org_queue.GetTime();
-  }
-
-  double CalcAveReproDuration() {
-    double total_rt = 0.0;
-    for (Organism & org : orgs) total_rt += CalcReproDuration(org.num_ones);
-    return total_rt / (double) orgs.size();
-  }
-
-  void NextBirth() {
-    size_t parent_id = org_queue.Next();
-    Organism & parent = orgs[parent_id];
-
-    // std::cout << "DEBUG: NextBirth with parent_id=" << parent_id << std::endl;
-
-    // If this organism has updated, skip it.
-    if (parent.repro_time != org_queue.GetTime()) {
-      // std::cout << "DEBUG: ...skipped; parent.repro_time=" << parent.repro_time
-      //           << ", but real time=" << org_queue.GetTime() << std::endl;
-      return;
-    }
-
-    // Figure out where the offspring would go.
-    size_t offspring_id = random.GetUInt(orgs.size());
-    Organism & offspring = orgs[offspring_id];
-
-    // std::cout << "DEBUG: ...offspring_id=" << offspring_id << std::endl;
-
-    ave_gen -= offspring.gen / (double) orgs.size();      // Remove old org from gen average.
-    if (parent_id != offspring_id) {                      // If the parent is not being replaced...
-      offspring = parent;                                 //   copy parent to offspring.
-      parent.repro_time = CalcBirthTime(parent.num_ones); //   figure out parent's NEXT repro time.
-      org_queue.Insert(parent_id, parent.repro_time);     //   schedule parent for next repro
-    }
-    offspring.gen += 1.0;                                 // Update offspring's generation.
-    ave_gen += offspring.gen / (double) orgs.size();      // Add new org to gen average.
-
-    // Handle mutations in the offspring.
-    if (random.P(multicell.mut_prob)) {
-      double prob1 = ((double) offspring.num_ones) / (double) multicell.genome_size;
-      if (random.P(prob1)) offspring.num_ones--;
-      else offspring.num_ones++;
-    }
-
-
-    // Schedule offspring to give birth.
-    offspring.repro_time = CalcBirthTime(offspring.num_ones);
-    org_queue.Insert(offspring_id, offspring.repro_time);
-  }
-
-  void Run(double max_gen, const std::string run_name="", bool verbose=false) {
-    // Setup the time queue.
-    for (size_t i = 0; i < orgs.size(); i++) {
-      double repro_time = CalcBirthTime(orgs[i].num_ones);
-      org_queue.Insert(i, repro_time);
-      orgs[i].repro_time = repro_time;
-    }
-
-    // If verbose or print_reps is turned on, we need to track the current generation.
-    if (verbose || run_name.size()) {
-      std::ostream & os(stream_manager.get_ostream(run_name));
-
-      bool print_both = verbose && run_name.size();  // Should we send output to both places?
-
-      os << "#generation, ave_ones, ave_repro_time\n";
-      if (print_both) std::cout << "#generation, ave_ones, ave_repro_time\n";
-
-      double next_gen = -1.0;
-      std::string out_line = "";
-      while (ave_gen < max_gen) {
-        if (ave_gen > next_gen) {
-          next_gen += 1.0;
-          out_line = emp::to_string((size_t) next_gen,
-                                    ", ", CalcAveOnes(),
-                                    ", ", CalcAveReproDuration()
-                                   );
-          os << out_line << std::endl;
-          if (print_both) std::cout << out_line << std::endl;
-        }
-        NextBirth();
-      }
-    }
-
-    else {
-      while (ave_gen < max_gen) {
-        NextBirth();
-      }
-    }
-  }
-
-  void PrintData(std::ostream & os=std::cout) {
-    // Count up the number of organism with each bit count.
-    emp::vector<size_t> bit_counts(repro_cache.size(), 0);
-    for (Organism & org : orgs) bit_counts[org.num_ones]++;
-
-    // And print the results.
-    for (size_t i = 0; i < bit_counts.size(); i++) {
-      os << ", " << bit_counts[i];
-    }
-    os << ", " << CalcAveOnes();
-  }
-};
-
-struct Experiment {
-  emp::Random random;
-  emp::SettingConfig config;
-  std::string exe_name;      ///< Name of executable used to start this run.
-  Multicell multicell;
-
-<<<<<<< HEAD
-  size_t gen_count = 0;             ///< Num generations to evolve (zero for analyze multicells)
-  size_t pop_size = 200;            ///< Num organisms in the population.
-  size_t sample_size = 100;         ///< Num multicells to sample for each genotype.
-  bool reset_cache = false;         ///< Share the cache by default.
-  bool print_reps = false;          ///< Should we print results for every replicate?
-  bool print_trace = false;         ///< Should we show each step of a multicell?
-  bool verbose = false;             ///< Should we print extra information during the run?
-  bool enforce_data_bounds = false;  ///< If we are using pre-gen data and needed missing data, exit?
-=======
-  size_t gen_count = 0;          ///< Num generations to evolve (zero for analyze multicells)
-  size_t pop_size = 200;         ///< Num organisms in the population.
-  size_t sample_size = 100;      ///< Num multicells to sample for each genotype.
-  bool balance_predict = false;  ///< Try to predict the mutation-selection balance.
-  bool print_reps = false;       ///< Should we print results for every replicate?
-  bool print_trace = false;      ///< Should we show each step of a multicell?
-  bool reset_cache = false;      ///< Share the cache by default.
-  bool verbose = false;          ///< Should we print extra information during the run?
->>>>>>> d6972395
-
-  emp::StreamManager stream_manager;  ///< Manage files
-  std::string evolution_filename;     ///< Output filename for evolution summary data.
-  std::string multicell_filename;     ///< Output filename for multicell summary data.
-  std::string sample_input_directory; ///< Path that contains X.dat files to load in as samples
-                                            // Where X is a value for ancestor_1s
-
-  using TreatmentResults = emp::vector<RunResults>;
-  using MulticellResults = emp::vector<TreatmentResults>;
-
-  MulticellResults base_results;
-
-  Experiment(emp::vector<std::string> & args) : multicell(random) {
-    exe_name = args[0];
-
-    // Setup all command-line options that the system should use.  In general, lower-case
-    // letters are used to control model parameters, while capital letters are used to control
-    // output.  The one exception is -h for '--help' which is otherwise too standard.
-    // The order below sets the order that combinations are tested in. 
-<<<<<<< HEAD
-    // AVAILABLE OPTION FLAGS: fjklqwxyz ABCDFGHIJKNOQRSUVWXYZ
-
-    combos.AddSetting("time_range", "Rep time = 100.0 + random(time_range)", 't',
-                       multicell.time_range, "TimeUnits...") = { 50 };
-    combos.AddSetting("neighbors",  "Neighborhood size for replication", 'n',
-                      multicell.neighbors, "Sizes...") = { 8 };
-    combos.AddSetting("cells_side", "Cells on side of (square) multicell", 'c',
-                      multicell.cells_side, "NumCells...") = { 32 };
-    combos.AddSetting("bit_size",   "Number of bits in genome?", 'b',
-                      multicell.genome_size, "NumBits...") = { 100 };
-    combos.AddSetting("restrain",   "Num ones in genome for restraint?", 'r',
-                      multicell.restrain, "NumOnes...") = { 50 };
-    combos.AddSetting("ancestor_1s", "How many 1s in starting cell?", 'a',
-                      multicell.start_1s, "NumOnes...") = { 50 };
-    combos.AddSetting("mut_prob",   "Probability of mutation in offspring", 'm',
-                      multicell.mut_prob, "Probs...") = { 0.0 };
-    combos.AddSetting("unrestrained_cost", "Per-cell cost for unrestrained", 'u',
-                      multicell.unrestrained_cost, "Costs...") = { 0.0 };
-    combos.AddSetting<size_t>("data_count", "Number of times to replicate each run", 'd') = { 100 };
-    combos.AddAction("one_check", "Make restrained check only one cell to find empty.", 'o',
-=======
-    // AVAILABLE OPTION FLAGS: efjklqwxyz ACDFGHIJKLNOQRSUVWXYZ
-
-    config.AddComboSetting<size_t>("data_count", "Number of times to replicate each run", 'd') = { 100 };
-    config.AddComboSetting("ancestor_1s", "How many 1s in starting cell?", 'a',
-                           multicell.start_1s, "NumOnes...") = { 50 };
-    config.AddComboSetting("unrestrained_cost", "Per-cell cost for unrestrained", 'u',
-                           multicell.unrestrained_cost, "Costs...") = { 0.0 };
-    config.AddComboSetting("mut_prob",   "Probability of mutation in offspring", 'm',
-                           multicell.mut_prob, "Probs...") = { 0.0 };
-    config.AddComboSetting("time_range", "Rep time = 100.0 + random(time_range)", 't',
-                           multicell.time_range, "TimeUnits...") = { 50 };
-    config.AddComboSetting("neighbors",  "Neighborhood size for replication", 'n',
-                           multicell.neighbors, "Sizes...") = { 8 };
-    config.AddComboSetting("restrain",   "Num ones in genome for restraint?", 'r',
-                           multicell.restrain, "NumOnes...") = { 50 };
-    config.AddComboSetting("bit_size",   "Number of bits in genome?", 'b',
-                           multicell.genome_size, "NumBits...") = { 100 };
-    config.AddComboSetting("cells_side", "Cells on side of (square) multicell", 'c',
-                           multicell.cells_side, "NumCells...") = { 32 };
-
-    config.AddAction("one_check", "Make restrained check only one cell to find empty.", 'o',
->>>>>>> d6972395
-                     [this](){ multicell.one_check = true; } );
-
-    config.AddSetting("gen_count",   "Num generations to evolve (0=analyze only)", 'g',
-                      gen_count, "NumGens") = { 0 };
-    config.AddSetting("pop_size",    "Number of organisms in the population.", 'p',
-                      pop_size, "NumOrgs") = { 200 };
-    config.AddSetting("sample_size", "Num multicells sampled for distributions.", 's',
-                      sample_size, "NumSamples") = { 200 };
-    combos.AddSingleSetting("load_samples", "Load pre-computer multicell data from directory", 'L',
-                      sample_input_directory, "Path") = {"" };
-                      
-
-    config.AddAction("balance_predict", "Predict the mutation-selection balance [NOT YET IMPLEMENTED!]", 'B',
-                     [this](){ balance_predict = true; } );
-    config.AddAction("help", "Print full list of options", 'h',
-                     [this](){
-                       config.PrintHelp(exe_name, " -n 0,4,8 -r 0,1 -t 4,8,16,32 -d 100");
-                       exit(1);
-                      } );
-    config.AddSetting("evolution_filename", "Filename for multicell data", 'E',
-                      evolution_filename, "Filename") = "evolution.dat";
-    config.AddAction("independent_caches", "Use a distinct cache for each run", 'i',
-                     [this](){ reset_cache = true; } );
-    config.AddSetting("multicell_filename", "Filename for multicell data", 'M',
-                      multicell_filename, "Filename") = "multicell.dat";
-    config.AddAction("print_reps", "Print data for each replicate", 'P',
-                     [this](){ print_reps = true; } );
-    config.AddAction("trace", "Show each step of replicates (multicell or population)", 'T',
-                     [this](){ print_trace = true; } );
-    config.AddAction("verbose", "Print extra information during the run", 'v',
-                     [this](){ verbose = true; } );
-    combos.AddAction("enforce", "Enforeces population stays within bounds of data loaded with -L. Exits if boudns exceeded", 'e',
-                     [this](){ enforce_data_bounds= true; } );
-
-    // Process the command-line options
-    config.ProcessOptions(args);
-
-    // Fail if there are any unknown args.
-    if (config.HasUnusedArgs()) {
-      std::cerr << "ERROR: Unknown options: " << emp::to_string(config.GetUnusedArgs()) << "\n";
-      exit(2);
-    }
-  }
-
-
-  RunResults TestMulticell() {
-    multicell.SetupConfig();
-
-    // Inject a cell in the middle.
-    const size_t start_pos = multicell.MiddlePos();
-    multicell.InjectCell(start_pos);
-
-    // Do the run!
-    return multicell.Run(print_trace);
-  }
-
-  TreatmentResults & RunTreatment(std::ostream & os=std::cout) {
-    const size_t num_runs = config.GetValue<size_t>("data_count");
-    const size_t combo_id = config.GetComboID();
-    TreatmentResults & treatment_results = base_results[combo_id];
-    treatment_results.resize(num_runs);
-
-    // Conduct all replicates and output the information.    
-    for (size_t i = 0; i < num_runs; i++) {
-      treatment_results[i] = TestMulticell();
-      if (print_reps) os << ", " << treatment_results[i].GetReproTime();
-    }
-
-    return treatment_results;
-  }
-
-  RunResults SummarizeTreatment(std::ostream & os=std::cout) {
-    const size_t num_runs = config.GetValue<size_t>("data_count");
-    const size_t combo_id = config.GetComboID();
-
-    // Setup room for the data being collected.
-    TreatmentResults & treatment_results = base_results[combo_id];
-    treatment_results.resize(num_runs);
-
-    // Conduct all replicates and output the information.    
-    RunResults total_results(multicell.genome_size);
-    for (size_t i = 0; i < num_runs; i++) {
-      if (verbose) std::cout << " ... run " << i << std::endl;
-      treatment_results[i] = TestMulticell();
-      if (print_reps) os << ", " << treatment_results[i].GetReproTime();
-      total_results += treatment_results[i];
-    }
-
-    return total_results /= (double) num_runs;
-  }
-
-  /// Given the current configuration options, evolve a set of runs.
-  void EvolveTreatment(std::ostream & os=std::cout) {
-    const size_t num_runs = config.GetValue<size_t>("data_count");
-    const size_t num_samples = config.GetValue<size_t>("sample_size");
-    const size_t pop_size = config.GetValue<size_t>("pop_size");
-    const size_t ancestor_1s = config.GetValue<size_t>("ancestor_1s");
-    const size_t gen_count = config.ComboValues<size_t>("gen_count")[0];
-
-    Population pop(pop_size, ancestor_1s, num_samples, multicell, random, stream_manager, 
-        enforce_data_bounds);
-    // If directory was specified, load in pre-computed sample data
-    if(sample_input_directory.length() > 1)
-        pop.LoadSamplesFromDisk(sample_input_directory);
-    for (size_t run_id = 0; run_id < num_runs; run_id++) {
-      std::cout << "START Treatment #" << config.GetComboID()
-                << " : Run " << run_id << std::endl;
-      std::string run_name =
-        print_trace ? emp::to_string('t',config.GetComboID(),'r',run_id,".dat") : "";
-      pop.Reset(pop_size, ancestor_1s, reset_cache);
-      pop.Run(gen_count, run_name, verbose);
-
-      os << config.CurComboString(", ");  // Output current setting combination data.
-      pop.PrintData(os);             // Output data for THIS population.
-      os << std::endl;
-    }
-  }
-
-  /// Step through all configurations and collect multicell data for each.
-  void RunMulticells(std::ostream & os) {
-    // Print column headers.
-    os << "#" << config.GetComboHeaders();
-    if (print_reps) {
-      const size_t num_runs = config.GetValue<size_t>("data_count");
-      for (size_t i=0; i < num_runs; i++) os << ", run" << i;
-    }
-    os << ", ave_time, frac_restrain" << std::endl;
-
-    // Setup the correct collection for the treatments.
-    base_results.resize(config.CountCombos());
-
-    // Loop through configuration combonations to test.
-    config.ResetCombos();
-    do {
-      std::cout << "START Treatment #" << config.GetComboID()
-                << " / " << base_results.size()
-                << std::endl
-                << "  " << config.CurComboString(", ", true, true)
-                << std::endl;
-
-      os << config.CurComboString(", ");  // Output current setting combination data.
-
-      RunResults treatment_results = SummarizeTreatment(os);
-
-      os << ", " << treatment_results.GetReproTime()
-         << ", " << (treatment_results.CountRestrained(multicell.restrain) / (double) multicell.GetSize())
-         << std::endl;
-    } while (config.NextCombo());
-  }
-
-  void RunEvolution(std::ostream & os) {
-    // Print column headers.
-    os << "#" << config.GetComboHeaders();
-    const size_t max_bits = config.MaxValue<size_t>("bit_size");
-    for (size_t i=0; i <= max_bits; i++) os << ", " << i << "-ones";
-    os << ", ave_ones" << std::endl;
-
-    config.ResetCombos();
-    do {
-      EvolveTreatment(os);
-    } while (config.NextCombo());
-  }
-
-  // Run all of the configurations in an entire set.
-  void Run() {
-    size_t gen_count = config.GetValue<size_t>("gen_count");
-    std::string evolution_filename = config.GetValue<std::string>("evolution_filename");
-    std::string multicell_filename = config.GetValue<std::string>("multicell_filename");
-
-    // If we have a generation count, collect evolution data.
-    if (gen_count) RunEvolution(stream_manager.get_ostream(evolution_filename));
-    // Otherwise collect information on multicells.
-    else RunMulticells(stream_manager.get_ostream(multicell_filename));
-  }
-};
+
+        os << config.CurComboString(", ");  // Output current setting combination data.
+
+        RunResults treatment_results = SummarizeTreatment(os);
+
+        os << ", " << treatment_results.GetReproTime()
+           << ", " << (treatment_results.CountRestrained(multicell.restrain) / (double) multicell.GetSize())
+           << std::endl;
+      } while (config.NextCombo());
+    }
+
+    void RunEvolution(std::ostream & os) {
+      // Print column headers.
+      os << "#" << config.GetComboHeaders();
+      const size_t max_bits = config.MaxValue<size_t>("bit_size");
+      for (size_t i=0; i <= max_bits; i++) os << ", " << i << "-ones";
+      os << ", ave_ones" << std::endl;
+
+      config.ResetCombos();
+      do {
+        EvolveTreatment(os);
+      } while (config.NextCombo());
+    }
+
+    // Run all of the configurations in an entire set.
+    void Run() {
+      size_t gen_count = config.GetValue<size_t>("gen_count");
+      std::string evolution_filename = config.GetValue<std::string>("evolution_filename");
+      std::string multicell_filename = config.GetValue<std::string>("multicell_filename");
+
+      // If we have a generation count, collect evolution data.
+      if (gen_count) RunEvolution(stream_manager.get_ostream(evolution_filename));
+      // Otherwise collect information on multicells.
+      else RunMulticells(stream_manager.get_ostream(multicell_filename));
+    }
+  };
 
 #endif