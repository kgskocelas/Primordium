# Primordium : The Evolution of Genetic Robustness for Cellular Cooperation in Early Multicellular Organisms

<<<<<<< HEAD
This repository holds the source code, configuration scripts, analsyses, and assembled supplemental material for the ALife 2022 conference submission "The Evolution of Genetic Robustness for Cellular Cooperation in Early Multicellular Organisms."
=======
This repository holds the source code, configuration scripts, analsyses, and assembled supplemental material for the ALife 2022 conference submission The Evolution of Genetic Robustness for Cellular Cooperation in Early Multicellular Organisms.
>>>>>>> 52aa4e16

Supplemental material is best viewed here: https://kgskocelas.github.io/Primordium/index.html

## Navigation
- `./application` contains all source code for the project
- `./docs/replication.md` gives instructions for how to compile the project
- `./experiments` holds the configuration scripts and data for each experiment, as well as the tools to easily run experiments on a Slurm job-scheduling system
- `./supplemental_material` holds the source for the supplmental material, but the material itself is best viewed compiled: https://kgskocelas.github.io/Primordium/index.html
- `./web` is a placeholder directory to hold the compiled web app. The web app can be viewed online here: http://fergusonaj.com/webapps/primordium/

## DOI 
References to the supplemental material should be pointed to our DOI on Zenodo: [NEEDS UPDATED]<|MERGE_RESOLUTION|>--- conflicted
+++ resolved
@@ -1,10 +1,6 @@
 # Primordium : The Evolution of Genetic Robustness for Cellular Cooperation in Early Multicellular Organisms
 
-<<<<<<< HEAD
 This repository holds the source code, configuration scripts, analsyses, and assembled supplemental material for the ALife 2022 conference submission "The Evolution of Genetic Robustness for Cellular Cooperation in Early Multicellular Organisms."
-=======
-This repository holds the source code, configuration scripts, analsyses, and assembled supplemental material for the ALife 2022 conference submission The Evolution of Genetic Robustness for Cellular Cooperation in Early Multicellular Organisms.
->>>>>>> 52aa4e16
 
 Supplemental material is best viewed here: https://kgskocelas.github.io/Primordium/index.html
 
